from abc import abstractmethod
import asyncio
import contextvars
from enum import Enum, StrEnum
import inspect
import json
from typing import TYPE_CHECKING, Any, Callable, Dict, Generator, Generic, Iterator, List, Literal, Set, Type, TypeVar, TypedDict, Optional, get_args, get_origin
import uuid
from pydantic import BaseModel
from pydantic.fields import FieldInfo
import datetime as dt



from promptview.algebra.vectors.batch_vectorizer import BatchVectorizer
from promptview.utils.model_utils import is_list_type, unpack_list_model
from promptview.utils.string_utils import camel_to_snake

DatabaseType = Literal["qdrant", "postgres", "neo4j"]

if TYPE_CHECKING:
    from promptview.model2.namespace_manager import NamespaceManager
    from promptview.model2.model import Model
    from promptview.model2.versioning import Branch, Turn, Partition
    from promptview.model2.query_filters import QuerySetProxy
    from promptview.algebra.vectors.base_vectorizer import BaseVectorizer
INDEX_TYPES = TypeVar("INDEX_TYPES", bound=str)



class SelectFields(TypedDict):
    namespace: "Namespace"
    fields: "list[NSFieldInfo]"




class Distance(StrEnum):
    COSINE = "cosine"
    EUCLID = "euclid"
    DOT = "dot"
    MANHATTAN = "manhattan"
    CHEBYSHEV = "chebyshev"
    MINKOWSKI = "minkowski"
    HAMMING = "hamming"

    

    
class NSFieldInfo:
    name: str
    field_type: Type[Any]
    origin_type: Type[Any]
    extra: dict[str, Any] | None = None
    is_optional: bool = False
    is_list: bool = False    
    list_origin_type: Type[Any] | None = None
    is_temporal: bool = False
    is_enum: bool = False
    is_foreign_key: bool = False
    is_literal: bool = False
    enum_values: List[Any] | None = None
    enum_name: str | None = None
    is_key: bool = False
    is_primary_key: bool = False
    db_type: str | None = None
    is_vector: bool = False
    dimension: int | None = None
    distance: Distance | None = None
    
    
    def __init__(
        self,
        name: str,
        field_type: type[Any],
        is_optional: bool = False,
        foreign_key: bool = False,
        is_key: bool = False,
        is_vector: bool = False,
        dimension: int | None = None,
        distance: Distance | None = None,
        namespace: "Namespace | None" = None,
        is_primary_key: bool = False,
    ):
        self.is_optional = is_optional
        self.name = name        
        self.is_foreign_key = foreign_key
        self.field_type = field_type
        self.origin_type, self.is_optional = NSFieldInfo.parse_optional(field_type)
        self.list_origin_type, self.is_list = NSFieldInfo.parse_list(self.origin_type)
        if self.is_list and self.list_origin_type is not None:
            self.is_enum, self.enum_values, self.is_literal = NSFieldInfo.parse_enum(self.list_origin_type)
        else:
            self.is_enum, self.enum_values, self.is_literal = NSFieldInfo.parse_enum(self.origin_type)            
        
        if self.is_enum:
            ns_name = namespace.name + "_" if namespace else ""
            if self.is_literal:
                self.enum_name = ns_name + camel_to_snake(name) + "_literal"
            else:
                self.enum_name = ns_name + camel_to_snake(self.data_type.__name__) + "_enum"

        if self.origin_type is dt.datetime:
            self.is_temporal = True
        else:
            self.is_temporal = False
            
        self.is_key = is_key
        self.is_primary_key = is_primary_key
        if is_key:
            self.key_type = "uuid" if self.field_type is uuid.UUID else "int"
        if is_vector:
            if not dimension:
                raise ValueError("Dimension is required for vector field")
            if not distance:
                raise ValueError("Distance is required for vector field")
        
        self.dimension = dimension
        self.is_vector = is_vector
        self.distance = distance
        
    # def __init__(
    #     self,
    #     name: str,
    #     field_type: type[Any],
    #     extra: dict[str, Any] | None = None,
    # ):
    #     self.name = name        
    #     self.extra = extra
    #     self.is_foreign_key = extra and extra.get("foreign_key", False)
    #     self.field_type = field_type
    #     self.db_type = extra and extra.get("db_type", None)
    #     self.origin_type, self.is_optional = NSFieldInfo.parse_optional(field_type)
    #     self.list_origin_type, self.is_list = NSFieldInfo.parse_list(self.origin_type)
    #     if self.is_list and self.list_origin_type is not None:
    #         self.is_enum, self.enum_values, self.is_literal = NSFieldInfo.parse_enum(self.list_origin_type)
    #     else:
    #         self.is_enum, self.enum_values, self.is_literal = NSFieldInfo.parse_enum(self.origin_type)            
        
    #     if self.is_enum:
    #         if self.is_literal:
    #             self.enum_name = camel_to_snake(name) + "_literal"
    #         else:
    #             self.enum_name = camel_to_snake(self.data_type.__name__) + "_enum"

    #     if self.origin_type is dt.datetime:
    #         self.is_temporal = True
    #     else:
    #         self.is_temporal = False
            
    #     if extra and extra.get("is_default_temporal", False):
    #         if not field_type is dt.datetime:
    #             raise ValueError("is_default_temporal can only be used with datetime")
    #         self.is_default_temporal = True
        
    #     if extra:
    #         if not extra.get("is_relation", False):
    #             self.is_primary_key = extra.get("primary_key", False)
                    
    #     self.is_key = extra and extra.get("is_key", False)
    #     if self.is_key:
    #         self.key_type = extra and extra.get("type", None)
    #     self.dimension = extra and extra.get("dimension", None)
    #     self.is_vector = extra and extra.get("is_vector", False)
        
    @property
    def data_type(self) -> Type[Any]:
        if self.is_list:
            if self.list_origin_type is None:
                raise ValueError("List origin type is not set")
            return self.list_origin_type
        field_type = self.field_type
        if self.is_optional:
            field_type = self.origin_type
        if origin_type := get_origin(field_type):
            return origin_type
        return field_type
    
    def get_enum_values_safe(self) -> List[str]:
        if self.is_enum and self.enum_values is not None:
            return self.enum_values
        else:
            raise ValueError("Field is not an enum")
        
    
    @classmethod
    def parse_enum(cls, field_type: type[Any]) -> tuple[bool, List[Any] | None, bool]:
        if get_origin(field_type) is Literal:            
            return True, list(get_args(field_type)), True
        if inspect.isclass(field_type) and issubclass(field_type, Enum):
            return True, [e.value for e in field_type], False
        return False, None, False
    
    
    
    @classmethod
    def parse_optional(cls, field_type: type[Any]) -> tuple[type[Any], bool]:
        is_optional = False
        inner_type = field_type
        if type(None) in get_args(field_type):
            nn_types = [t for t in get_args(field_type) if t is not type(None)]
            if len(nn_types) != 1:
                raise ValueError(f"Field has multiple non-None types: {nn_types}")
            inner_type = nn_types[0]
            is_optional = True
        return inner_type, is_optional
    
    
    @classmethod
    def parse_list(cls, field_type: type[Any]) -> tuple[type[Any] | None, bool]:
        if is_list_type(field_type):
            inner_type = unpack_list_model(field_type)
            return inner_type, True
        else:
            return None, False
        
    
    
    def validate_value(self, value: Any) -> bool:
        """Validate the value"""
        if value is None:
            if not self.is_optional and not self.is_foreign_key and not self.is_key:
                return False
            return True
        return True
    
    @abstractmethod
    def serialize(self, value: Any) -> Any:
        """Serialize the value for the database"""
        raise NotImplementedError("Not implemented")
    
    @abstractmethod
    def deserialize(self, value: Any) -> Any:
        """Deserialize the value from the database"""
        raise NotImplementedError("Not implemented")
    
    
    def _param_repr_list(self) -> list[str]:
        params = []
        if self.is_primary_key:
            params.append("is_primary_key=True")
        if self.is_key:
            params.append("is_key=True")
        if self.is_optional:
            params.append("is_optional=True")
        if self.is_list:
            params.append("is_list=True")
        if self.is_temporal:
            params.append("is_temporal=True")
        if self.is_enum:
            params.append("is_enum=True")
        if self.is_literal:
            params.append("is_literal=True")
        if self.is_foreign_key:
            params.append("is_foreign_key=True")  
        return params
    
    def __repr__(self) -> str:
        params = self._param_repr_list()        
        return f"NSFieldInfo(name={self.name}, data_type={self.data_type.__name__}, {', '.join(params)})"


MODEL = TypeVar("MODEL", bound="Model")
FOREIGN_MODEL = TypeVar("FOREIGN_MODEL", bound="Model")
JUNCTION_MODEL = TypeVar("JUNCTION_MODEL", bound="Model")


class NSRelationInfo(Generic[MODEL, FOREIGN_MODEL, JUNCTION_MODEL]):
    name: str
    foreign_cls: Type[FOREIGN_MODEL]
    primary_key: str
    foreign_key: str
    on_delete: str
    on_update: str
    namespace: "Namespace"
    _primary_cls: Type[MODEL] | None = None
    
    def __init__(
        self, 
        namespace: "Namespace",
        name: str,         
        primary_key: str,
        foreign_key: str,
        foreign_cls: Type[FOREIGN_MODEL],
        junction_keys: list[str] | None = None,
        junction_cls: Type[JUNCTION_MODEL] | None = None,        
        on_delete: str = "CASCADE", 
        on_update: str = "CASCADE",        
    ):
        self.name = name
        self.primary_key = primary_key
        self.foreign_key = foreign_key
        self.foreign_cls = foreign_cls
        self.junction_keys = junction_keys
        self.junction_cls = junction_cls
        self.on_delete = on_delete
        self.on_update = on_update
        self.namespace = namespace
        self._primary_cls = None
        
    @property
    def primary_cls(self) -> Type[MODEL]:
        if self._primary_cls is None:
            raise ValueError("Primary class not set")
        return self._primary_cls
    
    def set_primary_cls(self, primary_cls: Type[MODEL]):
        self._primary_cls = primary_cls
        
    @property
    def foreign_table(self) -> str:
        return self.foreign_namespace.table_name
    
    @property
    def primary_table(self) -> str:
        return self.namespace.table_name
    
    @property
    def primary_namespace(self) -> "Namespace":
        return self.namespace
    
    @property
    def foreign_namespace(self) -> "Namespace":
        from promptview.model2.namespace_manager import NamespaceManager
        return NamespaceManager.get_namespace_by_model_cls(self.foreign_cls)
        # return self.foreign_cls.get_namespace()
    
    
    @property
    def junction_table(self) -> str:
        return self.junction_namespace.table_name

    @property  
    def junction_namespace(self) -> "Namespace":
        from promptview.model2.namespace_manager import NamespaceManager
        return NamespaceManager.get_namespace_by_model_cls(self.junction_cls)

    @property
    def junction_primary_key(self) -> str:
        return self.junction_keys[0]
    
    @property
    def junction_foreign_key(self) -> str:
        return self.junction_keys[1]
    
    def inst_junction_model(self, data: dict[str, Any]) -> JUNCTION_MODEL:
        return self.junction_namespace.instantiate_model(data)
    
    def inst_junction_model_from_models(self, primary_model: MODEL, forreign_model: FOREIGN_MODEL, data: dict[str, Any]) -> JUNCTION_MODEL:
        data.update({
            self.junction_primary_key: getattr(primary_model, self.primary_key),
            self.junction_foreign_key: getattr(forreign_model, self.foreign_key),
        })
        return self.inst_junction_model(data)
    
    
    
    def deserialize(self, value: Any) -> Any:
        if isinstance(value, str):
            json_value = json.loads(value)
            return json_value
        return value
    
    
    def inst_foreign_model(self, data: dict[str, Any]) -> FOREIGN_MODEL:
        return self.foreign_namespace.instantiate_model(data)
        # return self.foreign_cls(**data)
        
    def get_foreign_ctx_or_none(self) -> FOREIGN_MODEL | None:
        return self.foreign_namespace.get_ctx_or_none()
    
    def get_primary_ctx_value_or_none(self) -> Any:
        ctx_obj = self.primary_namespace.get_ctx()
        if ctx_obj is None:
            return None
        return getattr(ctx_obj, self.primary_key)
    
    def __repr__(self) -> str:
        return f"NSRelationInfo(name={self.name}, primary_key={self.primary_key}, foreign_key={self.foreign_key}, foreign_cls={self.foreign_cls.__name__}, primary_cls={self.primary_cls.__name__})"
     
    
JUNCTION_MODEL = TypeVar("JUNCTION_MODEL", bound="Model")

class NSManyToManyRelationInfo(Generic[MODEL, FOREIGN_MODEL, JUNCTION_MODEL], NSRelationInfo[MODEL, FOREIGN_MODEL, JUNCTION_MODEL]):
    """Many to many relation"""
    junction_cls: Type[JUNCTION_MODEL]
    junction_keys: list[str]

    def __init__(
        self,
        namespace: "Namespace",
        name: str,
        primary_key: str,
        foreign_key: str,
        foreign_cls: Type[FOREIGN_MODEL],
        junction_cls: Type[JUNCTION_MODEL],
        junction_keys: list[str],
        on_delete: str = "CASCADE",
        on_update: str = "CASCADE"
    ):
        super().__init__(namespace, name, primary_key, foreign_key, foreign_cls, on_delete, on_update)
        self.junction_cls = junction_cls
        self.junction_keys = junction_keys

    
    @property
    def junction_table(self) -> str:
        return self.junction_namespace.table_name

    @property  
    def junction_namespace(self) -> "Namespace":
        from promptview.model2.namespace_manager import NamespaceManager
        return NamespaceManager.get_namespace_by_model_cls(self.junction_cls)

    @property
    def junction_primary_key(self) -> str:
        return self.junction_keys[0]
    
    @property
    def junction_foreign_key(self) -> str:
        return self.junction_keys[1]
    
    def inst_junction_model(self, data: dict[str, Any]) -> JUNCTION_MODEL:
        return self.junction_namespace.instantiate_model(data)
    
    def inst_junction_model_from_models(self, primary_model: MODEL, forreign_model: FOREIGN_MODEL, data: dict[str, Any]) -> JUNCTION_MODEL:
        data.update({
            self.junction_primary_key: getattr(primary_model, self.primary_key),
            self.junction_foreign_key: getattr(forreign_model, self.foreign_key),
        })
        return self.inst_junction_model(data)
        
    
    def __repr__(self) -> str:
        return f"NSManyToManyRelationInfo(name={self.name}, primary_key={self.primary_key}, foreign_key={self.foreign_key}, foreign_cls={self.foreign_cls.__name__}, junction_cls={self.junction_cls.__name__}, junction_keys={self.junction_keys})"


    
    
T_co = TypeVar("T_co", covariant=True)

class QuerySetSingleAdapter(Generic[T_co]):
    def __init__(self, queryset: "QuerySet[T_co]"):
        self.queryset = queryset

    def __await__(self) -> Generator[Any, None, T_co]:
        async def await_query():
            results = await self.queryset.execute()
            if results:
                return results[0]
            return None
            # raise ValueError("No results found")
            # return None
            # raise DoesNotExist(self.queryset.model)
        return await_query().__await__()  


# MODEL = TypeVar("MODEL", bound="Model")
    
class QuerySet(Generic[MODEL]):
    """Base query set interface"""
    model_class: Type[MODEL]
    
    def __init__(self, model_class: Type[MODEL]):
        """
        Initialize the query set
        
        Args:
            model_class: Optional model class to use for instantiating results
        """
        self.model_class = model_class
        
    def __await__(self):
        """Make the query awaitable"""
        return self.execute().__await__()
    
    @property
    def q(self) -> "QuerySetProxy[MODEL, FIELD_INFO]":
        """Get the query proxy"""
        from promptview.model2.query_filters import QuerySetProxy
        # raise NotImplementedError("Not implemented")
        return QuerySetProxy[MODEL, FIELD_INFO](self)
    
    def filter(self, filter_fn: Callable[[MODEL], bool] | None = None, **kwargs) -> "QuerySet[MODEL]":
        """Filter the query"""
        raise NotImplementedError("Not implemented")
    
    def set_filter(self, *args, **kwargs) -> "QuerySet[MODEL]":
        """Set the filters for the query"""
        raise NotImplementedError("Not implemented")
    
    def limit(self, limit: int) -> "QuerySet[MODEL]":
        """Limit the query results"""
        raise NotImplementedError("Not implemented")
    
    def order_by(self, field: str, direction: Literal["asc", "desc"] = "asc") -> "QuerySet[MODEL]":
        """Order the query results"""
        raise NotImplementedError("Not implemented")
    
    def turn_limit(self, limit: int, order_direction: Literal["asc", "desc"] = "desc") -> "QuerySet[MODEL]":
        """Limit the query results to the last N turns"""
        raise NotImplementedError("Not implemented")
    
    def offset(self, offset: int) -> "QuerySet[MODEL]":
        """Offset the query results"""
        raise NotImplementedError("Not implemented")
    
    def last(self)-> "QuerySetSingleAdapter[MODEL]":
        """Get the last result"""
        raise NotImplementedError("Not implemented")
    
    def tail(self, limit: int = 10) -> "QuerySet[MODEL]":
        """Get the last N results"""
        raise NotImplementedError("Not implemented")
    
    def first(self) -> "QuerySetSingleAdapter[MODEL]":
        """Get the first result"""
        raise NotImplementedError("Not implemented")
    
    def head(self, limit: int = 10) -> "QuerySet[MODEL]":
        """Get the first N results"""
        raise NotImplementedError("Not implemented")
    
    async def execute(self) -> List[MODEL]:
        """Execute the query"""
        raise NotImplementedError("Not implemented")

    def join(self, *models: "Type[Model]") -> "QuerySet[MODEL]":
        """Join the query"""
        raise NotImplementedError("Not implemented")
    
    def sub_query(self, query_set: "QuerySet") -> "QuerySet[MODEL]":
        """Create a sub query"""
        raise NotImplementedError("Not implemented")
    
    def cte(self, key: str, q1_labels: dict[str, str] | None = None, q2_labels: dict[str, str] | None = None) -> "QuerySet[MODEL]":
        """Create a common table expression"""
        raise NotImplementedError("Not implemented")
    
    
    def raw_query(self, *args, **kwargs) -> "QuerySet[MODEL]":
        """Execute a raw query"""
        raise NotImplementedError("Not implemented")

FIELD_INFO = TypeVar("FIELD_INFO", bound=NSFieldInfo)




# class Transformer(Generic[MODEL]):
#     def __init__(self, field_name: str, transform_fn: Callable[[MODEL], Any], vectorizer_cls: "Type[BaseVectorizer]"):
#         self.field_name = field_name
#         self.transform_fn = transform_fn
#         self.vectorizer_cls = vectorizer_cls
    
#     @property
#     def vectorizer(self) -> "BaseVectorizer":
#         from promptview.resource_manager import ResourceManager
#         return ResourceManager.get_vectorizer_by_cls(self.vectorizer_cls)
        
#     async def __call__(self, models: list[MODEL]) -> list[Any]:        
#         docs = [self.transform_fn(model) for model in models]
#         return await self.vectorizer.embed_documents(docs)
class Transformer:
    def __init__(self, field_name: str, transform_fn: Callable[[dict[str, Any]], Any], vectorizer_cls: "Type[BaseVectorizer] | None" = None):
        self.field_name = field_name
        self.transform_fn = transform_fn
        self.vectorizer_cls = vectorizer_cls
    
    @property
    def vectorizer(self) -> "BaseVectorizer | None":
        from promptview.resource_manager import ResourceManager
        if self.vectorizer_cls is None:
            return None
        return ResourceManager.get_vectorizer_by_cls(self.vectorizer_cls)
        
    async def __call__(self, data_list: list[dict[str, Any]]) -> list[Any]:        
        docs = [self.transform_fn(data) for data in data_list]
        return await self.vectorizer.embed_documents(docs)
        

class VectorFields(Generic[FIELD_INFO]):
    fields: dict[str, FIELD_INFO]
    
    def __init__(self):
        self.fields = {}
        self.transformers = {}
        
    def add_vector_field(self, field_name: str, field_info: FIELD_INFO):
        self.fields[field_name] = field_info
    
    def add_transformer(self, field_name: str, transformer: Transformer):
        self.transformers[field_name] = transformer
        
    def get(self, field_name: str) -> FIELD_INFO:
        return self.fields[field_name]
    
    def get_transformer(self, field_name: str) -> Transformer:
        return self.transformers[field_name]
    
    def __iter__(self) -> Iterator[FIELD_INFO]:
        return iter(self.fields.values())
    
    def __len__(self) -> int:
        return len(self.fields)
    
    def __contains__(self, field_name: str) -> bool:
        return field_name in self.fields
    
    def __getitem__(self, field_name: str) -> FIELD_INFO:
        return self.fields[field_name]
    
    def __setitem__(self, field_name: str, field_info: FIELD_INFO):
        self.fields[field_name] = field_info
        
    def __delitem__(self, field_name: str):
        del self.fields[field_name]
    
    def __repr__(self) -> str:
        return f"VectorFields(fields={self.fields})"
    
    async def transform_field(self, field_name: str, model: MODEL) -> Any:
        transformer = self.transformers[field_name]
        return await transformer([model])
    
    
    def get_vectorizer(self, field_name: str) -> "BaseVectorizer":
        from promptview.resource_manager import ResourceManager
        vectorizer = ResourceManager.get_vectorizer_by_name(field_name)
        if vectorizer is None:
            raise ValueError(f"Vectorizer for field {field_name} not found")
        return vectorizer
    
    
    async def transform_many(self, data: list[dict[str, Any]]) -> list[dict[str, Any]]:
        vector_data = await asyncio.gather(*[transformer(data) for transformer in self.transformers.values()])
        vectors = []
        for v in vector_data:
            vectors.append({vec_name: value for vec_name, value in zip(self.transformers.keys(), v)})        
        return vectors
    
    async def transform(self, data: dict[str, Any]) -> dict[str, Any]:
        vectors = await self.transform_many([data])
        return vectors[0]
    
    def split_vector_data(self, data: dict[str, Any]) -> tuple[dict[str, Any], dict[str, Any]]:
        vector_data = {}
        for field_name, field_info in self.fields.items():
            if field_info.is_vector:
                vector_data[field_name] = data[field_name]
                del data[field_name]
        return data, vector_data
    
    
    
    


class Namespace(Generic[MODEL, FIELD_INFO]):
    _model_cls: Type[MODEL] | None = None
    _name: str
    _fields: dict[str, FIELD_INFO]
    _relations: dict[str, NSRelationInfo]
    is_versioned: bool
    is_artifact: bool
    is_repo: bool
    db_type: DatabaseType
    _primary_key: FIELD_INFO | None = None
    _curr_ctx_model: contextvars.ContextVar
    _vector_fields: dict[str, FIELD_INFO]
    _transformers: dict[str, Transformer]   
    default_temporal_field: FIELD_INFO | None = None
    def __init__(
        self, 
        name: str, 
        db_type: DatabaseType,
        is_versioned: bool = False, 
        is_repo: bool = False, 
        is_artifact: bool = False,
        is_context: bool = False,
        repo_namespace: Optional[str] = None,         
        namespace_manager: Optional["NamespaceManager"] = None
    ):
        self._name = name
        self._fields = {}
        self._relations = {}
        self._vector_fields = {}
        self.is_versioned = is_versioned
        self.is_repo = is_repo
        self.is_context = is_context
        self.is_artifact = is_artifact
        self.repo_namespace = repo_namespace
        self.namespace_manager = namespace_manager
        self.vector_fields = VectorFields()
        self.batch_vectorizer = BatchVectorizer()
        self._transformers = {}
        self.db_type = db_type
        self._model_cls = None
        self._primary_key = None
        self.default_temporal_field = None
        self._curr_ctx_model = contextvars.ContextVar(f"curr_ctx_{self._name}")

       
        
    @property
    def name(self) -> str:
        return self._name
    
    @property
    def table_name(self) -> str:
        """Get the table name for this namespace."""
        return self._name
    
    
    @property
    def model_class(self) -> Type[MODEL]:
        if self._model_cls is None:
            raise ValueError("Model class not set")
        return self._model_cls
    
    
    @property
    def primary_key(self) -> FIELD_INFO:
        # if self.is_artifact:
        #     return self._fields["artifact_id"]
        if self._primary_key is None:
            raise ValueError("Primary key not found")
        return self._primary_key
    
    def get_dump_primary_key(self, data: dict[str, Any], remove_key: bool = True) -> Any:
        if self._primary_key is None:
            raise ValueError("Primary key not found")
        primary_key = data.get(self._primary_key.name)
        # if primary_key is None:
            # return None
        if remove_key:
            del data[self._primary_key.name]
        return primary_key
    
    def find_primary_key(self) -> FIELD_INFO | None:
        for field_name, field_info in self._fields.items():
            if field_info.is_primary_key:
                return field_info
        return None
    
    def set_model_class(self, model_class: Type[MODEL]):
        self._model_cls = model_class
        for relation_info in self._relations.values():
            relation_info.set_primary_cls(model_class)    
            
    def instantiate_model(self, data: dict[str, Any]) -> MODEL:
        if self._model_cls is None:
            raise ValueError("Model class not set")
        model_dump = self.validate_model_fields(data)
        return self._model_cls.from_dict(model_dump)
        # return self._model_cls(**model_dump)
    
    
    def set_ctx(self, model: MODEL):
        self._curr_ctx_model.set(model)
        
    def get_ctx(self) -> MODEL:
        return self._curr_ctx_model.get(None)
    
    def get_ctx_or_none(self, throw_error: bool = True) -> MODEL | None:
        try:
            model = self._curr_ctx_model.get(None)
        except LookupError:
            if throw_error:
                raise ValueError(f"Context model for {self._name} not set")
            return None
        return model
    
    def get_field(self, name: str, throw_error: bool = True) -> FIELD_INFO | None:
        field = self._fields.get(name, None)
        if field is None and throw_error:
            raise ValueError(f"""Field "{name}" not found in "{self._name}" namespace""")
        return field
    
    def has_field(self, name: str) -> bool:
        return name in self._fields
    
    def has_relation(self, name: str) -> bool:
        return name in self._relations
    
    def get_relation(self, name: str) -> NSRelationInfo | None:
        return self._relations.get(name, None)
    
    
    def get_relation_by_type(self, model: Type[MODEL]) -> NSRelationInfo | None:
        for rel in self._relations.values():
            if rel.foreign_cls.__name__ == model.__name__:
                return rel
        return None
    
    
    def get_repo_namespace(self) -> Optional["Namespace"]:
        if not self.namespace_manager:
            raise ValueError("Namespace manager not set")
        if self.repo_namespace:
            return self.namespace_manager.get_namespace(self.repo_namespace)
        return None
    
    # def iter_fields(self, keys: bool = True) -> Iterator[FIELD_INFO]:
    #     for field in self._fields.values():
    #         if field.is_key and not keys:
    #             continue
    #         yield field
    
    def iter_fields(
        self, 
        keys: bool = True, 
        select: Set[str] | None = None, 
        is_vector: bool = True, 
        is_optional: bool | None = None,
        exclude: Set[str] | None = None
        ) -> "Iterator[FIELD_INFO]":
        for field in self._fields.values():
            if not keys and field.is_key:
                continue
            if select is not None and field.name not in select:
                continue
            if not is_vector and field.is_vector:
                continue
            if is_optional is not None and field.is_optional != is_optional:
                continue
            if exclude is not None and field.name in exclude:
                continue
            yield field
            
    def iter_relations(self) -> Iterator[NSRelationInfo]:
        for relation in self._relations.values():
            yield relation
            
    def get_field_names(self) -> list[str]:
        return list(self._fields.keys())
    
    def select_fields(self, fields: list[str] | None = None) -> SelectFields:
        
        if fields is None:
            return SelectFields(
                namespace=self,
                fields=[f for f in self._fields.values()]
            )
        return SelectFields(
            namespace=self,
            fields=[self._fields[field] for field in fields]
        )
        
        
    def get_foreign_key_ctx_value(self, field: FIELD_INFO) -> Any:
        """Get the value of the foreign key field from the context"""
        from promptview.model2.namespace_manager import NamespaceManager
        if not field.is_foreign_key:
            raise ValueError(f"""Field "{field.name}" on model "{self.model_class.__name__}" is not a foreign key""")
        relation = NamespaceManager.get_reversed_relation(self.table_name, field.name)
        if relation is None:
            raise ValueError(f"""Field "{field.name}" on model "{self.model_class.__name__}" is a key field but has no reversed relation""")
        return relation.get_primary_ctx_value_or_none()
        
        
    def validate_model_fields(self, dump: dict[str, Any]) -> dict[str, Any]:
        """Validate the model fields"""
        from promptview.model2.namespace_manager import NamespaceManager
        for field in self._fields.values():
            if field.is_foreign_key:
                if dump[field.name] is None:
                    relation = NamespaceManager.get_reversed_relation(self.table_name, field.name)
                    if relation is None:
                        # raise ValueError(f"""Field "{field.name}" on model "{self.model_class.__name__}" is a key field but has no reversed relation""")                        
                        raise ValueError(f"""Field "{field.name}" in "{self.name}" is a key field but has no reversed relation""")
                    curr_rel_model = relation.primary_cls.current()
                    if curr_rel_model is None and not field.is_optional:
                        # raise ValueError(f"""Field "{field.name}" on model "{self.model_class.__name__}" is a key field but no context was found for class "{relation.primary_cls.__name__}".""")
                        raise ValueError(f"""Field "{field.name}" in "{self.name}" is a key field but no context was found for class "{relation.name}".""")
                    dump[field.name] = getattr(curr_rel_model, relation.primary_key) if curr_rel_model is not None else None
        return dump
    
    def add_field(
        self,
        name: str,
        field_type: type[Any],
        is_optional: bool = False,
        foreign_key: bool = False,
        is_key: bool = False,
        is_vector: bool = False,
        dimension: int | None = None,
        distance: Distance | None = None,
        is_primary_key: bool = False,
        is_default_temporal: bool = False,        
    ):
        """Add a field to the namespace"""
        raise NotImplementedError("Not implemented")
    
    def add_relation(
        self,
        name: str,
        primary_key: str,
        foreign_key: str,
        foreign_cls: Type["Model"], 
        junction_cls: Type["Model"] | None = None,
        junction_keys: list[str] | None = None,       
        on_delete: str = "CASCADE",
        on_update: str = "CASCADE",
    ):
        """
        Add a relation to the namespace.
        
        Args:
            name: The name of the relation
            primary_key: The name of the primary key in the target model
            foreign_key: The name of the foreign key in the target model
            foreign_cls: The class of the target model
            on_delete: The action to take when the referenced row is deleted
            on_update: The action to take when the referenced row is updated
        """
        raise NotImplementedError("Not implemented")
    
    
    
    def add_many_relation(
        self,
        name: str,
        primary_key: str,
        foreign_key: str,
        foreign_cls: Type["Model"],
        junction_cls: Type["Model"],
        junction_keys: list[str],
        on_delete: str = "CASCADE",
        on_update: str = "CASCADE",
    ):
        """
        Add a many to many relation to the namespace.
        
        Args:
            name: The name of the relation
            primary_key: The name of the primary key in the target model
            foreign_key: The name of the foreign key in the target model
            foreign_cls: The class of the target model
            junction_cls: The class of the junction model
            junction_keys: The keys of the junction model
            on_delete: The action to take when the referenced row is deleted
            on_update: The action to take when the referenced row is updated
        """
        raise NotImplementedError("Not implemented")
    
    @property
    def need_to_transform(self) -> bool:
        return bool(len(self.vector_fields) > 0)
    
    def register_transformer(self, field_name: str, transformer: Callable[[MODEL], Any], vectorizer_cls: "Type[BaseVectorizer] | None" = None):
        from promptview.resource_manager import ResourceManager
        if vectorizer_cls is not None:
            ResourceManager.register_vectorizer(vectorizer_cls)
        self.vector_fields.add_transformer(field_name, Transformer(field_name, transformer, vectorizer_cls))
        # self._transformers[field_name] = Transformer(field_name, transformer, vectorizer)
        
        
    # def register_vectorizer(self, field_name: str, vectorizer_cls: "Type[BaseVectorizer]"):
    #     from promptview.resource_manager import ResourceManager
    #     ResourceManager.register_vectorizer(vectorizer_cls)
    #     self.vector_fields.add_vector_field(field_name, vectorizer_cls())
    def register_vector_field(self, field_name: str, vectorizer_cls: "Type[BaseVectorizer]"):
        from promptview.resource_manager import ResourceManager
        vectorizer = ResourceManager.register_vectorizer(vectorizer_cls)
        self.batch_vectorizer.add_vectorizer(field_name, vectorizer)
        return vectorizer
        
    def get_transformers(self) -> dict[str, Transformer]:
        return self._transformers
    
    def get_transformer(self, field_name: str) -> Transformer | None:
        return self._transformers.get(field_name, None)
    
    # def transform_model(self, model: MODEL) -> dict[str, Any]:
    #     vector_payload = {}
    #     for field_name, transformer in self._transformers.items():
    #         vector_payload[field_name] = transformer(model)
    #     return vector_payload
    
    async def transform_field(self, field_name: str, model: MODEL) -> Any:
        transformer = self._transformers[field_name]
        return await transformer([model])
    
    
    def get_vectorizer(self, field_name: str) -> "BaseVectorizer":
        from promptview.resource_manager import ResourceManager
        vectorizer = ResourceManager.get_vectorizer_by_name(field_name)
        if vectorizer is None:
            raise ValueError(f"Vectorizer for field {field_name} not found")
        return vectorizer
    

    
    async def transform_model_list(self, models: list[MODEL]) -> dict[str, list[Any]]:
        res_list = await asyncio.gather(*[transformer(models) for transformer in self._transformers.values()])
        return {field_name: res for field_name, res in zip(self._transformers.keys(), res_list)}
    
    async def transform_model(self, model: MODEL) -> dict[str, Any]:
        res = await self.transform_model_list([model])
        return {field_name: res[field_name][0] for field_name in res}
    
    async def get_current_ctx_head(self, turn: "int | Turn | None" = None, branch: "int | Branch | None" = None) -> tuple[int | None, int | None]:
        from promptview.model2.context import Context
        turn_id, branch_id = await Context.get_current_head(turn, branch)
        if self.is_versioned:
            if turn_id is None:
                raise ValueError(f"""Turn is required when saving {self.model_class.__name__} to an artifact""")
            if branch_id is None:
                raise ValueError(f"""Branch is required when saving {self.model_class.__name__} to an artifact""")
        return turn_id, branch_id
    
        
    async def get_current_ctx_branch(self, branch: "int | Branch | None" = None) -> int | None:
        from promptview.model2.context import Context
        return await Context.get_current_branch(branch)
    
    async def get_current_ctx_partition_branch(self, partition: "int| Partition | None", branch: "int | Branch | None" = None):        
        from promptview.model2.context import Context
        partition = await Context.get_current_partition(partition)
        branch = await Context.get_current_branch(branch)        
        return partition, branch
    
<<<<<<< HEAD
    def create_namespace(self):
        """Create the namespace in the database"""
        raise NotImplementedError("Not implemented")
    
    async def drop_namespace(self):
        """Drop the namespace from the database"""
        raise NotImplementedError("Not implemented")
    
=======
>>>>>>> 5e0aff45
    # async def save(self, data: Dict[str, Any], id: Any | None = None, artifact_id: uuid.UUID | None = None, version: int | None = None, turn: "int | Turn | None" = None, branch: "int | Branch | None" = None) -> Dict[str, Any]:
    #     """Save data to the namespace"""
    #     raise NotImplementedError("Not implemented")
    
    async def save(self, model: MODEL) -> MODEL:
        """Save data to the namespace"""
        raise NotImplementedError("Not implemented")
    
    async def insert(self, data: dict[str, Any]) -> dict[str, Any]:
        """Insert a model into the namespace"""
        raise NotImplementedError("Not implemented")
    
    async def update(self, id: Any, data: dict[str, Any]) -> MODEL | None:
        """Update a model in the namespace"""
        raise NotImplementedError("Not implemented")
    
    async def get(self, id: Any) -> MODEL | None:
        """Get data from the namespace by ID"""
        raise NotImplementedError("Not implemented")
    
    async def get_artifact(self, artifact_id: uuid.UUID, version: int | None = None) -> MODEL | None:
        """Get data from the namespace by artifact ID and version"""
        raise NotImplementedError("Not implemented")
    
    async def delete(self, id: Any) -> MODEL | None:
        """Delete data from the namespace"""
        raise NotImplementedError("Not implemented")
    
    async def delete_model(self, model: MODEL) -> MODEL | None:
        """Delete data from the namespace"""
        raise NotImplementedError("Not implemented")

    
    async def execute(self, *args, **kwargs) -> Any:
        """Execute a raw query"""
        raise NotImplementedError("Not implemented")
    
    async def fetch(self, *args, **kwargs) -> List[MODEL]:
        """Execute a raw model query"""
        raise NotImplementedError("Not implemented")
    
    def query(
        self, 
        **kwargs
    ) -> QuerySet:
        """
        Create a query for this namespace
        
        Args:
            branch: Optional branch or branch ID to query from            
        """
        raise NotImplementedError("Not implemented")
    

    
    async def create_namespace(self):
        """Create the namespace in the database"""
        raise NotImplementedError("Not implemented")
    
    async def drop_namespace(self):
        """Drop the namespace from the database"""
        raise NotImplementedError("Not implemented")
    
    async def recreate_namespace(self):
        """Recreate the namespace in the database"""
        raise NotImplementedError("Not implemented")<|MERGE_RESOLUTION|>--- conflicted
+++ resolved
@@ -1021,17 +1021,8 @@
         branch = await Context.get_current_branch(branch)        
         return partition, branch
     
-<<<<<<< HEAD
-    def create_namespace(self):
-        """Create the namespace in the database"""
-        raise NotImplementedError("Not implemented")
-    
-    async def drop_namespace(self):
-        """Drop the namespace from the database"""
-        raise NotImplementedError("Not implemented")
-    
-=======
->>>>>>> 5e0aff45
+
+    
     # async def save(self, data: Dict[str, Any], id: Any | None = None, artifact_id: uuid.UUID | None = None, version: int | None = None, turn: "int | Turn | None" = None, branch: "int | Branch | None" = None) -> Dict[str, Any]:
     #     """Save data to the namespace"""
     #     raise NotImplementedError("Not implemented")
@@ -1087,14 +1078,16 @@
     
 
     
-    async def create_namespace(self):
+    async def recreate_namespace(self):
+        """Recreate the namespace in the database"""
+        raise NotImplementedError("Not implemented")
+    
+    
+    
+    def create_namespace(self):
         """Create the namespace in the database"""
         raise NotImplementedError("Not implemented")
     
     async def drop_namespace(self):
         """Drop the namespace from the database"""
-        raise NotImplementedError("Not implemented")
-    
-    async def recreate_namespace(self):
-        """Recreate the namespace in the database"""
         raise NotImplementedError("Not implemented")