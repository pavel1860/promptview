--- conflicted
+++ resolved
@@ -83,17 +83,13 @@
         pg_field = PgFieldInfo(
             name=name,
             field_type=field_type,
-<<<<<<< HEAD
             is_optional=is_optional,
             foreign_key=foreign_key,
             is_key=is_key,
             is_vector=is_vector,
             dimension=dimension,
             is_primary_key=is_primary_key,
-=======
-            extra=extra,
             namespace=self,
->>>>>>> f5e3ad00
         )
         if is_primary_key:
             if self._primary_key is not None:
