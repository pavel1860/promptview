--- conflicted
+++ resolved
@@ -251,7 +251,6 @@
                 if relation_info.primary_key == "artifact_id":
                     # can't enforce foreign key constraint on artifact_id because it's not a single record
                     continue
-<<<<<<< HEAD
                 SQLBuilder.create_foreign_key(
                     table_name=self.table_name,
                     column_name=relation_info.primary_key,
@@ -261,17 +260,6 @@
                     on_delete=relation_info.on_delete,
                     on_update=relation_info.on_update,
                 )
-=======
-                # await SQLBuilder.create_foreign_key(
-                #     table_name=self.table_name,
-                #     column_name=relation_info.primary_key,
-                #     column_type=self.get_field(relation_info.primary_key).sql_type,
-                #     referenced_table=relation_info.primary_table,
-                #     referenced_column=relation_info.primary_key,
-                #     on_delete=relation_info.on_delete,
-                #     on_update=relation_info.on_update,
-                # )
->>>>>>> 5e0aff45
         
         return res
     
