import textwrap
import inspect
from enum import Enum
import json
from typing import TYPE_CHECKING, List, Literal, Set, Any, Optional, Iterator
import uuid
import datetime as dt
import numpy as np
from pydantic import BaseModel
from promptview.model2.vectors import Vector
from promptview.utils.model_utils import get_list_type, is_list_type, make_json_serializable
from promptview.model2.base_namespace import NSFieldInfo
if TYPE_CHECKING:
    from promptview.model2.base_namespace import Model, Namespace
    
    
PgIndexType = Literal["btree", "hash", "gin", "gist", "spgist", "brin"]   
    
    
    
class PgFieldInfo(NSFieldInfo):
    """PostgreSQL field information"""
    index: PgIndexType | None = None
    sql_type: str
    
    SERIAL_TYPE = "SERIAL"
    
    def __init__(
        self,
        name: str,
        field_type: type[Any],
<<<<<<< HEAD
        is_optional: bool = False,
        foreign_key: bool = False,
        is_key: bool = False,
        is_vector: bool = False,
        dimension: int | None = None,
        is_primary_key: bool = False,
    ):
        super().__init__(
            name, 
            field_type, 
            is_optional=is_optional,
            foreign_key=foreign_key,
            is_key=is_key,
            is_vector=is_vector,
            dimension=dimension,
            )
=======
        extra: dict[str, Any] | None = None,
        namespace: "Namespace | None" = None,
    ):
        super().__init__(name, field_type, extra, namespace)
        is_primary_key = extra and extra.get("primary_key", False)
>>>>>>> f5e3ad00
        if is_primary_key and name == "id" and field_type is int:
            self.sql_type = PgFieldInfo.SERIAL_TYPE  # Use the constant from SQLBuilder
        else:            
            self.sql_type = self.build_sql_type()
        # if extra and "index" in extra:
        #     self.index = extra["index"]
            
    def serialize(self, value: Any) -> Any:
        """Serialize the value for the database"""
        if value is None:
            return None
        if self.is_key and self.key_type == "uuid" and value is None:
            value = str(uuid.uuid4())
        elif self.is_vector:
            value = f"[{', '.join(map(str, value))}]"
        elif self.sql_type == "JSONB":
            if self.is_list:
                value = [make_json_serializable(item) if isinstance(item, dict) else item for item in value]
                value = json.dumps(value)
            # elif issubclass(self.data_type, BaseModel):
                # if type(value) is dict:
                    # value = 
                # value = value.model_dump()
            elif self.data_type is dict or issubclass(self.data_type, BaseModel):
                value = make_json_serializable(value)
                return json.dumps(value)

                # parsed_values = {}
                # for k, v in value.items():
                #     if isinstance(v, uuid.UUID):
                #         parsed_values[k] = str(v)
                #     elif isinstance(v, dt.datetime):
                #         parsed_values[k] = v.isoformat()
                #     else:
                #         parsed_values[k] = v                                        
                # try:
                #     return json.dumps(parsed_values)
                # except Exception as e:
                #     raise ValueError(f"Failed to serialize dict: {value}") from e
                
                
        return value
    
    def get_placeholder(self, index: int) -> str:
        """Get the placeholder for the value"""
        if self.sql_type == "JSONB":
            if self.is_list:
                return f'${index}::JSONB'
            else:
                return f'${index}::JSONB'
        elif self.is_temporal:
            if self.db_type:
                return f'${index}::{self.db_type}'
            return f'${index}::TIMESTAMP'
        # elif self.is_vector:
            # return f'${index}::vector'
        else:
            return f'${index}'
    
    def deserialize(self, value: Any) -> Any:
        """Deserialize the value from the database"""
        if self.is_key and self.key_type == "uuid":
            if type(value) is None:
                raise ValueError("UUID field can not be None")
            return uuid.UUID(str(value))            
        if value is None:
            return value
        if self.is_list and type(value) is str:
            return json.loads(value)
        elif self.data_type is dict:
            if type(value) is str:
                return json.loads(value)
            else:
                return value
        elif self.is_enum and not self.is_literal:
            return self.data_type(value)
        elif self.is_vector:
            return np.fromstring(value.strip("[]"), sep=",")
        elif issubclass(self.data_type, BaseModel):
            if type(value) is str:
                return self.data_type.model_validate_json(value)
            else:
                if self.is_list:
                    return [self.data_type.model_validate(item) for item in value]
                return self.data_type.model_validate(value)
        return value
            
    
    def build_sql_type(self) -> str:
        sql_type = None
        
        # if inspect.isclass(self.data_type):
        #     if issubclass(self.data_type, BaseModel):
        #         sql_type = "JSONB"
        #     elif issubclass(self.data_type, Enum):
        #         sql_type = "TEXT" 
        if self.db_type:
            sql_type = self.db_type               
        elif self.is_temporal:
            sql_type = "TIMESTAMP"
        elif self.is_enum:
            sql_type = self.enum_name
        elif self.is_enum:
            sql_type = "TEXT"
        elif self.data_type is int:
            sql_type = "INTEGER[]" if self.is_list else "INTEGER"
        elif self.data_type is float:
            sql_type = "FLOAT[]" if self.is_list else "FLOAT"
        elif self.data_type is str:
            sql_type = "TEXT[]" if self.is_list else "TEXT"
        elif self.data_type is bool:
            sql_type = "BOOLEAN[]" if self.is_list else "BOOLEAN"
        elif self.data_type is uuid.UUID:
            sql_type = "UUID[]" if self.is_list else "UUID"
        elif self.data_type is dict:
            sql_type = "JSONB"
        elif issubclass(self.data_type, BaseModel):
            sql_type = "JSONB"
        elif issubclass(self.data_type, Enum):
            sql_type = "TEXT"
        elif self.data_type is Vector:
            sql_type = f"VECTOR({self.dimension})"        
        if sql_type is None:
            raise ValueError(f"Unsupported field type: {self.data_type}")
        return sql_type
    
    
    @classmethod
    def to_sql_type(cls, field_type: type[Any], extra: dict[str, Any] | None = None) -> str:
        """Map a Python type to a SQL type"""
        db_field_type = None
        if is_list_type(field_type):
            list_type = get_list_type(field_type)
            if list_type is int:
                db_field_type = "INTEGER[]"
            elif list_type is float:
                db_field_type = "FLOAT[]"
            elif list_type is str:
                db_field_type = "TEXT[]"
            elif inspect.isclass(list_type):
                if issubclass(list_type, BaseModel):
                    db_field_type = "JSONB"                        
        else:
            if extra and extra.get("db_type"):
                custom_type = extra.get("db_type")
                if type(custom_type) != str:
                    raise ValueError(f"Custom type is not a string: {custom_type}")
                db_field_type = custom_type
            elif field_type == bool:
                db_field_type = "BOOLEAN"
            elif field_type == int:
                db_field_type = "INTEGER"
            elif field_type == float:
                db_field_type = "FLOAT"
            elif field_type == str:
                db_field_type = "TEXT"
            elif field_type == dt.datetime:
                # TODO: sql_type = "TIMESTAMP WITH TIME ZONE"
                db_field_type = "TIMESTAMP"
            elif isinstance(field_type, dict):
                db_field_type = "JSONB"
            elif isinstance(field_type, type):
                if issubclass(field_type, BaseModel):
                    db_field_type = "JSONB"
                if issubclass(field_type, Enum):
                    db_field_type = "TEXT"                                        
        if db_field_type is None:
            raise ValueError(f"Unsupported field type: {field_type}")
        return db_field_type
    
    def __repr__(self) -> str:
        params = self._param_repr_list()
        return f"PgFieldInfo(name={self.name}, data_type={self.data_type.__name__}, sql_type={self.sql_type}, {', '.join(params)})"




<|MERGE_RESOLUTION|>--- conflicted
+++ resolved
@@ -29,13 +29,13 @@
         self,
         name: str,
         field_type: type[Any],
-<<<<<<< HEAD
         is_optional: bool = False,
         foreign_key: bool = False,
         is_key: bool = False,
         is_vector: bool = False,
         dimension: int | None = None,
         is_primary_key: bool = False,
+        namespace: "Namespace | None" = None,
     ):
         super().__init__(
             name, 
@@ -45,14 +45,8 @@
             is_key=is_key,
             is_vector=is_vector,
             dimension=dimension,
+            namespace=namespace,
             )
-=======
-        extra: dict[str, Any] | None = None,
-        namespace: "Namespace | None" = None,
-    ):
-        super().__init__(name, field_type, extra, namespace)
-        is_primary_key = extra and extra.get("primary_key", False)
->>>>>>> f5e3ad00
         if is_primary_key and name == "id" and field_type is int:
             self.sql_type = PgFieldInfo.SERIAL_TYPE  # Use the constant from SQLBuilder
         else:            
