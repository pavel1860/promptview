--- conflicted
+++ resolved
@@ -1,14 +1,8 @@
 import inspect
 import json
-<<<<<<< HEAD
 import jsonref
 from types import UnionType
 from typing import Any, Literal, Optional, Union, get_args, get_origin
-=======
-from enum import Enum
-from typing import Any, Optional, Type
->>>>>>> 3c396300
-
 from promptview.llms.utils.completion_parsing import (is_list_model,
                                                       unpack_list_model)
 from pydantic import BaseModel, create_model
@@ -219,7 +213,7 @@
 
 
 
-<<<<<<< HEAD
+
 def describe_enum(enum_cls: Enum, delimiter: str = ", ") -> str:
     return delimiter.join([v.value for v in enum_cls])
 
@@ -301,7 +295,3 @@
             if issubclass(field_type, BaseModel):
                 complex_fields[field] = field_type            
     return complex_fields
-=======
-def describe_enum(enum_cls: Type[Enum]):
-    return ", ".join([v.value for v in enum_cls])
->>>>>>> 3c396300
