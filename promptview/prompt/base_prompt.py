import inspect
from functools import wraps
from typing import (Any, Awaitable, Callable, Generic, List, Literal, Type,
                    TypedDict, TypeVar)

from promptview.llms.anthropic_llm import AnthropicLLM
from promptview.llms.llm2 import LLM
from promptview.llms.messages import AIMessage, BaseMessage, HumanMessage
from promptview.llms.openai_llm import OpenAiLLM
from promptview.llms.tracer import Tracer
from promptview.llms.utils.action_manager import Actions
from promptview.prompt.mvc import ViewBlock, create_view_block
from promptview.state.context import Context
from promptview.utils.function_utils import call_function
from pydantic import BaseModel, Field

T = TypeVar('T')

ToolChoiceParam = Literal['auto', 'required', 'none'] | BaseModel | None


class PromptInputs(BaseModel):
    message: BaseMessage | None = None
    view_blocks: List[ViewBlock] | ViewBlock | None = None
    context: Context | None = None
    actions: List[Type[BaseModel]] | None = None
    tool_choice: ToolChoiceParam = None
    tracer_run: Tracer | None = None
    kwargs: dict[str, Any] = {}
    
    class Config:
        arbitrary_types_allowed = True
    

class PromptExecutionContext(BaseModel):    
    inputs: PromptInputs
    messages: List[BaseMessage] | None = None
    actions: Actions | None = None
    root_block: ViewBlock | None = None    
    prompt_run: Tracer | None = None
    output: AIMessage | None = None
    
    class Config:
        arbitrary_types_allowed = True
        

    
    def copy_ctx(self, with_views=False, with_messages=False, with_tracer=False):
        ctx = PromptExecutionContext(
            inputs=self.inputs.model_copy(),
        )        
        if with_views and self.root_block is not None:
            ctx.root_block = self.root_block.model_copy()
        if with_messages and self.messages is not None:
            ctx.messages = [m.model_copy() for m in self.messages]
        if with_tracer:
            ctx.prompt_run = self.prompt_run
        return ctx
        
    
    def extend_views(self, views: List[ViewBlock]):
        if self.root_block is None:
            raise ValueError("Root block is not set")
        self.root_block.extend(views)
        return self.root_block
        
        


class Prompt(BaseModel, Generic[T]):    
    is_traceable: bool = True
    llm: LLM = Field(default_factory=OpenAiLLM)
    tool_choice: ToolChoiceParam = None
    actions: List[Type[BaseModel]] | None = []
    
    _render_method: Callable | None = None
    _output_parser_method: Callable | None = None
    
    _name: str | None = None
    
    
    def render(self):
        raise NotImplementedError("render method is not set")
    
    
    async def process_render_output(self, views: Any, **kwargs: Any) -> ViewBlock | List[ViewBlock]:
        if isinstance(views, str) or isinstance(views, BaseModel):
            return create_view_block(views, view_name=self.__class__.__name__.lower(), role='user')            
        elif isinstance(views, list):
            valid_views = []
            for view in views:
                if isinstance(view, list):
                    raise ValueError("Nested lists are not supported")
                if not isinstance(view, ViewBlock):
                    valid_views.append(create_view_block(view, view_name="render_" + (self._name or self.__class__.__name__), role='user'))
                else:
                    valid_views.append(view)
            return valid_views
            
        elif isinstance(views, tuple):
            view_name = "render_" + self._name if self._name else self.__class__.__name__
            return create_view_block(views, view_name=view_name, role='user')            
        return views
        
    
    async def handle_render(self, views: List[ViewBlock] | ViewBlock | None= None, context=None, **kwargs: Any) -> ViewBlock:
        if not views:
            views = await call_function(
                    self.render if self._render_method is None else self._render_method, 
                    context=context, 
                    **kwargs
                )
        views = await self.process_render_output(views, context=context, **kwargs)
        view_block = await self.transform(views, context=context, **kwargs)
        return view_block
    
        # if isinstance(views, str) or isinstance(views, BaseModel):
        #     return create_view_block(views, view_name=self.__class__.__name__.lower(), role='user')            
        # elif isinstance(views, list):
        #     valid_views = []
        #     for view in views:
        #         if isinstance(view, list):
        #             raise ValueError("Nested lists are not supported")
        #         if not isinstance(view, ViewBlock):
        #             valid_views.append(create_view_block(view, view_name="render_" + (self._name or self.__class__.__name__), role='user'))
        #         else:
        #             valid_views.append(view)
        #     return valid_views
            
        # elif isinstance(views, tuple):
        #     return create_view_block(views, view_name="render_" + self._name or self.__class__.__name__, role='user')            
        # return views
    
    
    async def property_to_view(self, property_name: str, field_info, **kwargs: Any) -> ViewBlock | None:
        view = getattr(self, property_name)
        title = property_name.title()
        if not view:
            return None
        if inspect.isfunction(view):
            view = await call_function(view, **kwargs)
            if not view:
                return None
        if not isinstance(view, ViewBlock):
            extra = field_info.json_schema_extra
            if extra is not None:
                if "title" in extra:
                    title = extra["title"]
            view = create_view_block(view, property_name, title=title, role='system', tag=property_name)
        return view
    
    
    async def transform(self, views: List[ViewBlock] | ViewBlock | None = None, **kwargs: Any) -> ViewBlock:
        template_views = []
        for field_name, field_info in self.model_fields.items():
            if field_name in ["llm", "model", "actions", "is_traceable", "tool_choice"]:
                continue
            view = await self.property_to_view(field_name, field_info, **kwargs)
            if view is not None:
                template_views.append(view)
        if not views:
            views = []
        elif not isinstance(views, list):
            views = [views]
        if template_views:
            system_view = create_view_block(
                    template_views,
                    view_name=self.__class__.__name__.lower()+"_template",
                    role='system',                
                )
            views = [system_view] + views
        if not views:
            raise ValueError("No views to transform")
        return create_view_block(views, "root")
                
    
<<<<<<< HEAD
    # async def complete(
    #         self,
    #         message: str | BaseMessage | None = None,
    #         views: List[ViewBlock] | ViewBlock | None = None, 
    #         context: Context | None = None, 
    #         actions: List[Type[BaseModel]] | None = None,
    #         tool_choice: Literal['auto', 'required', 'none'] | BaseModel | None = None,
    #         tracer_run: Tracer | None=None,
    #         output_messages: bool = False,
    #         **kwargs: Any
    #     ) -> AIMessage:
=======
    async def complete(
            self,
            message: str | BaseMessage | None = None,
            views: List[ViewBlock] | ViewBlock | None = None, 
            context: Context | None = None, 
            actions: List[Type[BaseModel]] | None = None,
            tool_choice: ToolChoiceParam = None,
            tracer_run: Tracer | None=None,
            output_messages: bool = False,
            **kwargs: Any
        ) -> T:
>>>>>>> a31303d9
        
    #     if message is not None:
    #         message = HumanMessage(content=message) if isinstance(message, str) else message        
    #     with Tracer(
    #         is_traceable=self.is_traceable if not output_messages else False,
    #         tracer_run=tracer_run,
    #         name=self._name or self.__class__.__name__,
    #         run_type="prompt",
    #         inputs={
    #             "input": kwargs,
    #         },
    #     ) as prompt_run:
    #         try:
    #             actions = actions or self.actions
    #             view_block = await self.handle_render(views=views, context=context, message=message, **kwargs)
    #             messages, actions = self.llm.transform(view_block, actions=actions, context=context, **kwargs)
    #             if output_messages:
    #                 return messages
                
    #             response = await self.llm.complete(
    #                 messages, 
    #                 actions=actions, 
    #                 tool_choice=tool_choice or self.tool_choice, 
    #                 tracer_run=prompt_run, 
    #                 **kwargs
    #             )                
    #             prompt_run.end(outputs={'output': response})
    #             return response
    #         except Exception as e:
    #             prompt_run.end(errors=str(e))
    #             raise e
            
            
    # async def __call__(self, *args, **kwargs):
    #     execution_context = self.complete(*args, **kwargs)
    #     return execution_context.response
    
    
    async def __call__(self, *args, **kwargs) -> AIMessage:        
        ex_ctx = self.build_execution_context(*args, **kwargs)        
        ex_ctx = await self.run_steps(ex_ctx)
<<<<<<< HEAD
        if not ex_ctx.output:
            raise ValueError("No output from the prompt")
        return ex_ctx.output
=======
        output = await call_function(self.parse_output, response=ex_ctx.output, messages=ex_ctx.messages, actions=ex_ctx.actions, **kwargs)
        # output = await self.parse_output(response=ex_ctx.output, messages=ex_ctx.messages, actions=ex_ctx.actions, **kwargs)
        return output
>>>>>>> a31303d9
        # with self.build_tracer(ex_ctx) as prompt_run:
        #     ex_ctx.prompt_run = prompt_run
        #     ex_ctx = await self.view_step(ex_ctx)
        #     ex_ctx = self.messages_step(ex_ctx)
        #     ex_ctx = await self.complete_step(ex_ctx)
        #     prompt_run.end(outputs={'output': ex_ctx.outputs})
        #     return ex_ctx.outputs
        
        
    async def run_steps(self, ex_ctx: PromptExecutionContext)-> PromptExecutionContext:
        with self.build_tracer(ex_ctx) as prompt_run:
            try:
                ex_ctx.prompt_run = prompt_run
                if not ex_ctx.root_block:
                    ex_ctx = await self.view_step(ex_ctx)
                if not ex_ctx.messages:
                    ex_ctx = self.messages_step(ex_ctx)
                ex_ctx = await self.complete_step(ex_ctx)
                if not ex_ctx.output:
                    raise ValueError("No output from the prompt")
                prompt_run.end(outputs={'output': ex_ctx.output.raw})
                # prompt_run.end(outputs={'output': ex_ctx.output.to_langsmith()})
                return ex_ctx
            except Exception as e:
                prompt_run.end(errors=str(e))
                raise e
    
    async def display(self, *args, **kwargs):
        from IPython.display import Markdown, display
        ex_ctx = await self.to_ex_ctx(*args, **kwargs)
        if not ex_ctx.messages:
            raise ValueError("No messages to display")
        for msg in ex_ctx.messages:            
            print(f"-----------------------{msg.role} message----------------------") #type: ignore
            print(msg.content)
            # display(Markdown(msg.content))
        
        
    async def parse_output(self, response: AIMessage, messages: List[BaseMessage], actions: Actions, **kwargs: Any):
        if self._output_parser_method:
            await call_function(self._output_parser_method, response, messages, actions, **kwargs)
        return response
    
        
    async def to_ex_ctx(
        self,
        *args: Any,
        **kwargs: Any
    ):
        ex_ctx = self.build_execution_context(*args, **kwargs)
        ex_ctx = await self.view_step(ex_ctx)
        ex_ctx = self.messages_step(ex_ctx)
        return ex_ctx
        
        
    def build_tracer(self, ex_ctx: PromptExecutionContext):
        inputs = {}
        if ex_ctx.inputs.message:
            inputs["message"] = ex_ctx.inputs.message.content
        if ex_ctx.inputs.kwargs:
            inputs["input"] = ex_ctx.inputs.kwargs
        return Tracer(
            is_traceable=self.is_traceable,
            tracer_run=ex_ctx.inputs.tracer_run,
            name=self._name or self.__class__.__name__,
            run_type="prompt",
            inputs=inputs
        )
    
    
    def build_execution_context(
            self,
            message: str | BaseMessage | None = None,
            views: List[ViewBlock] | ViewBlock | None = None, 
            context: Context | None = None, 
            actions: List[Type[BaseModel]] | None = None,
            tool_choice: ToolChoiceParam = None,
            tracer_run: Tracer | None=None,
            **kwargs: Any
        ) -> PromptExecutionContext:
        if message is not None:
            message = HumanMessage(content=message) if isinstance(message, str) else message        
        prompt_inputs = PromptInputs(
            message=message,
            view_blocks=views,
            context=context,
            actions=actions or self.actions,
            tool_choice=tool_choice or self.tool_choice,
            tracer_run=tracer_run,
            kwargs=kwargs
        )
        return PromptExecutionContext(inputs=prompt_inputs)
    
    async def view_step(self, ex_ctx: PromptExecutionContext):
        root_block = await self.handle_render(
            views=ex_ctx.inputs.view_blocks, 
            context=ex_ctx.inputs.context, 
            message=ex_ctx.inputs.message, 
            **ex_ctx.inputs.kwargs
        )
        ex_ctx.root_block = root_block
        return ex_ctx
    
    def messages_step(self, ex_ctx: PromptExecutionContext):
        if not ex_ctx.root_block:
            raise ValueError("Root block is not set")
        messages, actions = self.llm.transform(
                root_block=ex_ctx.root_block, 
                actions=ex_ctx.inputs.actions, 
                context=ex_ctx.inputs.context, 
                **ex_ctx.inputs.kwargs
            )
        ex_ctx.messages = messages
        ex_ctx.actions = actions
        return ex_ctx
    
    async def complete_step(self, ex_ctx: PromptExecutionContext):
        if not ex_ctx.messages:
            raise ValueError("No messages to complete")
        
        response = await self.llm.complete(
            messages=ex_ctx.messages, 
            actions=ex_ctx.actions, 
            tool_choice=ex_ctx.inputs.tool_choice, 
            tracer_run=ex_ctx.prompt_run, 
            **ex_ctx.inputs.kwargs
        )
        ex_ctx.output = response
        return ex_ctx
            
    def set_methods(self, render_func: Callable | None = None, output_parser: Callable | None = None) -> None:
        self._render_method = render_func
        self._output_parser_method = output_parser
    
        
    # async def to_views(
    #     self,
    #     message: str | BaseMessage | None = None,        
    #     views: List[ViewBlock] | ViewBlock | None = None, 
    #     actions: List[Type[BaseModel]] | None = None,
    #     **kwargs: Any
    # ):
    #     if message is not None:
    #         message = HumanMessage(content=message) if isinstance(message, str) else message
    #     actions = actions or self.actions
    #     views = views or await self.handle_render(message=message, **kwargs)
    #     view_block = await self.transform(views, **kwargs)        
    #     return view_block
        
    # async def to_messages(
    #     self,
    #     actions: List[Type[BaseModel]] | None = None,
    #     **kwargs: Any
    # ):
    #     view_block = await self.to_views(actions=actions, **kwargs)
    #     messages, actions = self.llm.transform(view_block, actions=actions, **kwargs)                
    #     return messages
        
        
    # @classmethod
    # def decorator_factory(cls) -> Callable[..., Callable[[Callable[..., Awaitable[T]]], Callable[..., Awaitable[T]]]]:
    #     # Define the decorator with kwargs
    #     def prompt_decorator(**kwargs: cls):
    #         # Define the actual decorator
    #         def decorator(func: Callable[..., Awaitable[T]]) -> Callable[..., Awaitable[T]]:
    #             # Create a prompt instance with the given kwargs
    #             prompt = cls[T](**kwargs)
    #             prompt.set_methods(func)
                
    #             @wraps(func)
    #             async def wrapper(*args, **inner_kwargs) -> T:
    #                 # Call the prompt instance with necessary arguments
    #                 return await prompt(*args, **inner_kwargs)
                
    #             return wrapper
            
    #         return decorator

    #     return prompt_decorator
    @classmethod
    def decorator_factory(cls):
        def prompt_decorator( 
            self=None,   
            model: str = "gpt-4o",
            llm: LLM | None = None,            
            parallel_actions: bool = True,
            is_traceable: bool = True,
            output_parser: Callable[[AIMessage], T] | None = None,
            tool_choice: ToolChoiceParam = None,
            actions: List[Type[BaseModel]] | None = None,
            **kwargs: Any
        ):
            if llm is None:
                if model.startswith("gpt"):
                    llm = OpenAiLLM(
                        model=model, 
                        parallel_tool_calls=parallel_actions
                    )
                elif model.startswith("claude"):
                    llm = AnthropicLLM(
                        model=model, 
                        parallel_tool_calls=parallel_actions
                    )
            def decorator(func) -> Prompt[T]:
                prompt = cls(
                        model=model, #type: ignore
                        llm=llm,                        
                        tool_choice=tool_choice or cls.model_fields.get("tool_choice").default,
                        actions=actions,
                        is_traceable=is_traceable,
                        **kwargs
                    )
                prompt._name=func.__name__
                prompt.set_methods(func, output_parser)
                if self:
                    self.router_prompt = prompt
                # @wraps(func)
                # async def wrapper(**kwargs) -> T:            
                #     return await prompt(**kwargs)
                return prompt
                    
                
                # wrapper.__signature__ = sig
                return wrapper
            
            return decorator
        return prompt_decorator

    # @classmethod
    # def decorator_factory(cls):
    #     def prompt_decorator( 
    #         self=None,   
    #         model: str = "gpt-4o",
    #         llm: LLM | None = None,            
    #         parallel_actions: bool = True,
    #         is_traceable: bool = True,
    #         output_parser: Callable[[AIMessage], T] | None = None,
    #         tool_choice: Literal['auto', 'required', 'none'] | BaseModel | None = None,
    #         actions: List[Type[BaseModel]] | None = None,
    #         **kwargs: Any
    #     ):
    #         if llm is None:
    #             if model.startswith("gpt"):
    #                 llm = OpenAiLLM(
    #                     model=model, 
    #                     parallel_tool_calls=parallel_actions
    #                 )
    #             elif model.startswith("claude"):
    #                 llm = AnthropicLLM(
    #                     model=model, 
    #                     parallel_tool_calls=parallel_actions
    #                 )
    #         def decorator(func) -> Callable[..., Awaitable[T]]:
    #             prompt = cls[T](
    #                     model=model,
    #                     llm=llm,                        
    #                     tool_choice=tool_choice,
    #                     actions=actions,
    #                     is_traceable=is_traceable,
    #                     **kwargs
    #                 )
    #             prompt._name=func.__name__
    #             prompt.set_methods(func, output_parser)
    #             if self:
    #                 self.router_prompt = prompt
    #             # @wraps(func)
    #             # async def wrapper(**kwargs) -> T:            
    #             #     return await prompt(**kwargs)
    #             return prompt
                    
                
    #             # wrapper.__signature__ = sig
    #             return wrapper
            
    #         return decorator
    #     return prompt_decorator<|MERGE_RESOLUTION|>--- conflicted
+++ resolved
@@ -174,7 +174,6 @@
         return create_view_block(views, "root")
                 
     
-<<<<<<< HEAD
     # async def complete(
     #         self,
     #         message: str | BaseMessage | None = None,
@@ -186,19 +185,6 @@
     #         output_messages: bool = False,
     #         **kwargs: Any
     #     ) -> AIMessage:
-=======
-    async def complete(
-            self,
-            message: str | BaseMessage | None = None,
-            views: List[ViewBlock] | ViewBlock | None = None, 
-            context: Context | None = None, 
-            actions: List[Type[BaseModel]] | None = None,
-            tool_choice: ToolChoiceParam = None,
-            tracer_run: Tracer | None=None,
-            output_messages: bool = False,
-            **kwargs: Any
-        ) -> T:
->>>>>>> a31303d9
         
     #     if message is not None:
     #         message = HumanMessage(content=message) if isinstance(message, str) else message        
@@ -240,15 +226,11 @@
     async def __call__(self, *args, **kwargs) -> AIMessage:        
         ex_ctx = self.build_execution_context(*args, **kwargs)        
         ex_ctx = await self.run_steps(ex_ctx)
-<<<<<<< HEAD
+        output = await call_function(self.parse_output, response=ex_ctx.output, messages=ex_ctx.messages, actions=ex_ctx.actions, **kwargs)
+        # output = await self.parse_output(response=ex_ctx.output, messages=ex_ctx.messages, actions=ex_ctx.actions, **kwargs)
         if not ex_ctx.output:
             raise ValueError("No output from the prompt")
-        return ex_ctx.output
-=======
-        output = await call_function(self.parse_output, response=ex_ctx.output, messages=ex_ctx.messages, actions=ex_ctx.actions, **kwargs)
-        # output = await self.parse_output(response=ex_ctx.output, messages=ex_ctx.messages, actions=ex_ctx.actions, **kwargs)
         return output
->>>>>>> a31303d9
         # with self.build_tracer(ex_ctx) as prompt_run:
         #     ex_ctx.prompt_run = prompt_run
         #     ex_ctx = await self.view_step(ex_ctx)
@@ -275,6 +257,11 @@
             except Exception as e:
                 prompt_run.end(errors=str(e))
                 raise e
+        
+    async def parse_output(self, response: AIMessage, messages: List[BaseMessage], actions: Actions, **kwargs: Any):
+        if self._output_parser_method:
+            await call_function(self._output_parser_method, response, messages, actions, **kwargs)
+        return response
     
     async def display(self, *args, **kwargs):
         from IPython.display import Markdown, display
@@ -286,11 +273,6 @@
             print(msg.content)
             # display(Markdown(msg.content))
         
-        
-    async def parse_output(self, response: AIMessage, messages: List[BaseMessage], actions: Actions, **kwargs: Any):
-        if self._output_parser_method:
-            await call_function(self._output_parser_method, response, messages, actions, **kwargs)
-        return response
     
         
     async def to_ex_ctx(
