--- conflicted
+++ resolved
@@ -122,13 +122,8 @@
         self.type = type
         self._query_filter = None
         
-<<<<<<< HEAD
     def _validate_type(self, other):        
         if self.type is not None and self.type != type(other):
-            raise ValueError(f"Cannot compare {self.name} with {other}. Expected {self.type} got {type(other)}")
-=======
-    def _validate_type(self, other):
-        if self.type != type(other):
             origin = get_origin(self.type)
             if origin == UnionType or origin == Union:
                 union_args = get_args(self.type)
@@ -136,7 +131,6 @@
                     raise ValueError(f"Cannot compare {self.name} with {other}. Expected one of {union_args} got {type(other)}")
             else:
                 raise ValueError(f"Cannot compare {self.name} with {other}. Expected {self.type} got {type(other)}")
->>>>>>> 0435ceb0
         # if not isinstance(other, FieldComparable):
             # raise ValueError(f"Cannot compare {self._field_name} with {other}")
 
