
import inspect
from functools import wraps
from typing import (Callable, Dict, Generic, List, Literal, Optional,
                    ParamSpec, Type, TypeVar, Union)

from promptview.llms.interpreter.messages import (ActionCall, ActionMessage, AIMessage,
                                      HumanMessage)
from promptview.llms.tracing.tracer import Tracer
from promptview.prompt.base_prompt import Prompt
<<<<<<< HEAD
=======
from promptview.state.context import Context
from promptview.llms.messages import AIMessage, ActionCall, ActionMessage, HumanMessage
from promptview.utils.function_utils import call_function, filter_func_args
>>>>>>> f278754d
from promptview.prompt.chat_prompt import ChatPrompt
from promptview.prompt.decorator import prompt
from promptview.state.context import Context
from promptview.utils.function_utils import call_function, filter_func_args
from pydantic import BaseModel, Field

HandlerTypes = Literal["prompt", "function", "async_generator"]

class ActionHandler(BaseModel):
    action: Type[BaseModel]
    handler: Callable
    is_prompt: bool = False
    is_stream: bool = False
    type: HandlerTypes
    
    
    def __init__(self, **data):
        handler_type = None
        handler = data.get("handler")
        if inspect.isasyncgenfunction(handler):
            handler_type = "async_generator"
        elif inspect.isfunction(handler):
            handler_type = "function"
        elif isinstance(handler, Prompt):
            if data.get("is_stream"):
                handler_type = "async_generator"
            else:
                handler_type = "function"
        else:
            raise ValueError(f"Invalid handler type: {handler}")
        data["type"] = handler_type
        super().__init__(**data)
        
    

    
P = ParamSpec("P")
class AgentRouter(BaseModel, Generic[P]):
    name: str
    model: str = "gpt-4o"    
    iterations: int = 1
    router_prompt: Type[ChatPrompt] | None = None
    add_input_history: bool = False 
    is_traceable: bool = True 
    is_router: bool = False
    # prompt: Callable = Field(default_factory=prompt)
    prompt = prompt

    _action_handlers: Dict[str, ActionHandler] = {}    
        

    def handle(self, action: Type[BaseModel], handler: Callable, is_stream: bool = False):
        action_handler = ActionHandler(
                            handler=handler,
                            action=action,
                            is_prompt=isinstance(handler, Prompt),
                            is_stream=is_stream
                        )
        self._action_handlers[action.__name__] =  action_handler
        
    
    def get_action_handler(self, action_call: ActionCall):
        handler = self._action_handlers[action_call.action.__class__.__name__]
        if not handler:
            raise ValueError(f"Action handler not found for {action_call.action.__class__.__name__}")
        return handler
    
    
    def process_action_output(self, action_call: ActionCall, action_output)-> ActionMessage:
        if type(action_output) == str:
            action_output_str = action_output
        elif isinstance(action_output, BaseModel):
            action_output_str = action_output.model_dump_json()
        else:
            raise ValueError(f"Invalid action output ({type(action_output)}): {action_output}")
        message = ActionMessage(
                id=action_call.id,
                content=action_output_str,
                # tool_call=response.tool_calls[i]
            )
        return message
        
    def route(self, action: Type[BaseModel], prompt: Prompt, stream: bool = False):
        self.handle(action, prompt, is_stream=stream)

    
    async def __call__(self, context: Context, message: HumanMessage | str, iterations: int | None = None, tracer_run=None, **kwargs):
        iterations = iterations or self.iterations
        if not isinstance(message, HumanMessage) and isinstance(message, str):
            message = HumanMessage(content=message)
        else:
            raise ValueError("Invalid message type")
        
        if self.router_prompt is None:
            raise ValueError("Router prompt is not set")
        with Tracer(
            name=self.name,
            is_traceable=self.is_traceable,
            inputs={"message": message.content} | kwargs,
            session_id=context.session_id,
            tracer_run=tracer_run
        ) as tracer_run:
            
            action_output = None
            for i in range(iterations):           
                response = await call_function(
                        self.router_prompt.__call__, 
                        context=context, 
                        message=message, 
                        tracer_run=tracer_run, 
                        action_output=action_output, 
                        **kwargs
                    )
                if not self.is_router:
                    context.history.add(context, message, str(tracer_run.id), "user")
                    context.history.add(context, response, str(tracer_run.id), self.name)                
                if response.content:
                    tracer_run.add_outputs(response)
                    yield response
                if response.action_calls:
                    for action_call in response.action_calls:
                        action_handler = self.get_action_handler(action_call)
                        if action_handler.type == "async_generator":
                            gen_kwargs = filter_func_args(action_handler, {"context": context, "action": action_call.action, "message": message.content, "tracer_run": tracer_run} | kwargs)
                            target = action_handler.handler.stream if not action_handler.is_prompt else action_handler.handler 
                            async for output in target(**gen_kwargs):
                                if output is None:
                                    break
                                tracer_run.add_outputs(output)
                                yield output
                        elif action_handler.type == "function":
                            target = action_handler.handler.__call__ if not action_handler.is_prompt else action_handler.handler
                            action_output = await call_function(target, context=context, action=action_call.action, message=message.content, tracer_run=tracer_run, **kwargs)
                        else:
                            raise ValueError(f"Invalid action handler type: {action_handler.type}")
                        # if inspect.isasyncgenfunction(action_handler):
                        #     gen_kwargs = filter_func_args(action_handler, {"context": context, "action": action_call.action, "message": message.content, "tracer_run": tracer_run} | kwargs)
                        #     async for output in action_handler(**gen_kwargs):
                        #         if output is None:
                        #             break
                        #         tracer_run.add_outputs(output)
                        #         yield output
                        # elif inspect.isfunction(action_handler):
                        #     action_output = await call_function(action_handler, context=context, action=action_call.action, message=message.content, tracer_run=tracer_run, **kwargs)
                        # elif isinstance(action_handler, Prompt):
                        #     action_output = await call_function(action_handler.__call__, context=context, message=message, tracer_run=tracer_run, **kwargs)
                        # else:
                        #     raise ValueError(f"Invalid action handler: {action_handler}")
                        if action_output:
                            if isinstance(action_output, AIMessage):
<<<<<<< HEAD
                                tracer_run.add_outputs(response)
                                yield action_output
=======
                                yield action_output
                                return 
                            message = self.process_action_output(action_call, action_output)                            
                        else:
                            return
                else:
                    break                    
            else:
                context.history.add(context, message, str(tracer_run.id), "user")
    
    

    
    async def __call__2(self, context: Context, message: HumanMessage | str, iterations: int | None = None, tracer_run=None, **kwargs):
        iterations = iterations or self.iterations
        message = HumanMessage(content=message) if isinstance(message, str) else message
        has_action_response = False
        with Tracer(
            name=self.name,
            is_traceable=self.is_traceable,
            inputs={"message": message.content} | kwargs,
            session_id=context.session_id,
            tracer_run=tracer_run
        ) as tracer_run:
            
            # if self.add_input_history:
            #     context.history.add(context, message, str(tracer_run.id), "user")
            action_output = None
            for i in range(iterations):           
                response = await call_function(
                        self.router_prompt.__call__, 
                        context=context, 
                        message=message, 
                        tracer_run=tracer_run, 
                        action_output=action_output, 
                        **kwargs
                    )
                if not self.is_router:
                    context.history.add(context, message, str(tracer_run.id), "user")
                    context.history.add(context, response, str(tracer_run.id), self.name)
                tracer_run.add_outputs(response)
                if response.content:                    
                    yield response
                if response.action_calls:
                    for action_call in response.action_calls:
                        action_handler = self._action_handlers[action_call.action.__class__.__name__]
                        if inspect.isasyncgenfunction(action_handler):
                            gen_kwargs = filter_func_args(action_handler, {"context": context, "action": action_call.action, "message": message.content, "tracer_run": tracer_run} | kwargs)
                            async for output in action_handler(**gen_kwargs):
                                if output is None:
                                    break
                                tracer_run.add_outputs(output)
                                yield output
                        elif inspect.isfunction(action_handler):
                            action_output = await call_function(action_handler, context=context, action=action_call.action, message=message.content, tracer_run=tracer_run, **kwargs)
                            # tracer_run.add_outputs({"tool_output": action_output})
                        else:
                            raise ValueError(f"Invalid action handler: {action_handler}")
                        if action_output:
                            has_action_response = True
                            
                            if type(action_output) == str:
                                action_output_str = action_output
                            elif isinstance(action_output, BaseModel):
                                action_output_str = action_output.model_dump_json()
>>>>>>> f278754d
                            else:
                                message = self.process_action_output(action_call, action_output)                            
                        else:
                            return
                else:
                    break                    
            else:
                context.history.add(context, message, str(tracer_run.id), "user")
                


    # def prompt(
    #     self,
    #     model: str = "gpt-3.5-turbo-0125",
    #     llm: Union[OpenAiLLM, AzureOpenAiLLM, None] = None,
    #     background: Optional[str] = None,
    #     task: Optional[str] = None,
    #     rules: Optional[str | List[str]] = None,
    #     examples: Optional[str | List[str]] = None,
    #     actions: Optional[List[Type[BaseModel]]] = None,
    #     response_model: Optional[Type[BaseModel]] = None,
    #     parallel_actions: bool = False,
    #     is_traceable: bool = True
    # ):
    #     if llm is None:
    #         llm = OpenAiLLM(
    #             model=model,
    #             parallel_tool_calls=parallel_actions
    #         )
        
    #     def decorator(func):            
    #         prompt = ChatPrompt(
    #                 name=func.__name__,
    #                 model=model,
    #                 llm=llm,
    #                 background=background,
    #                 task=task,
    #                 rules=rules,
    #                 examples=examples,
    #                 actions=actions,
    #                 response_model=response_model,
    #             )
    #         prompt.set_render_method(func)
    #         self.router_prompt = prompt
    #         @wraps(func)
    #         async def wrapper(**kwargs):             
    #             return await prompt(**kwargs)                
                
    #         return wrapper
        
    #     return decorator


    def reducer(self, action: Type[BaseModel]):
        def decorator(func):
            self.handle(action, func)
            return func
        return decorator
    
    
# setattr(AgentRouter, "prompt", prompt)  
# AgentRouter.prompt = prompt<|MERGE_RESOLUTION|>--- conflicted
+++ resolved
@@ -8,15 +8,10 @@
                                       HumanMessage)
 from promptview.llms.tracing.tracer import Tracer
 from promptview.prompt.base_prompt import Prompt
-<<<<<<< HEAD
-=======
-from promptview.state.context import Context
-from promptview.llms.messages import AIMessage, ActionCall, ActionMessage, HumanMessage
-from promptview.utils.function_utils import call_function, filter_func_args
->>>>>>> f278754d
 from promptview.prompt.chat_prompt import ChatPrompt
 from promptview.prompt.decorator import prompt
 from promptview.state.context import Context
+from promptview.llms.interpreter.messages import AIMessage, ActionCall, ActionMessage, HumanMessage
 from promptview.utils.function_utils import call_function, filter_func_args
 from pydantic import BaseModel, Field
 
@@ -164,78 +159,9 @@
                         #     raise ValueError(f"Invalid action handler: {action_handler}")
                         if action_output:
                             if isinstance(action_output, AIMessage):
-<<<<<<< HEAD
-                                tracer_run.add_outputs(response)
-                                yield action_output
-=======
                                 yield action_output
                                 return 
                             message = self.process_action_output(action_call, action_output)                            
-                        else:
-                            return
-                else:
-                    break                    
-            else:
-                context.history.add(context, message, str(tracer_run.id), "user")
-    
-    
-
-    
-    async def __call__2(self, context: Context, message: HumanMessage | str, iterations: int | None = None, tracer_run=None, **kwargs):
-        iterations = iterations or self.iterations
-        message = HumanMessage(content=message) if isinstance(message, str) else message
-        has_action_response = False
-        with Tracer(
-            name=self.name,
-            is_traceable=self.is_traceable,
-            inputs={"message": message.content} | kwargs,
-            session_id=context.session_id,
-            tracer_run=tracer_run
-        ) as tracer_run:
-            
-            # if self.add_input_history:
-            #     context.history.add(context, message, str(tracer_run.id), "user")
-            action_output = None
-            for i in range(iterations):           
-                response = await call_function(
-                        self.router_prompt.__call__, 
-                        context=context, 
-                        message=message, 
-                        tracer_run=tracer_run, 
-                        action_output=action_output, 
-                        **kwargs
-                    )
-                if not self.is_router:
-                    context.history.add(context, message, str(tracer_run.id), "user")
-                    context.history.add(context, response, str(tracer_run.id), self.name)
-                tracer_run.add_outputs(response)
-                if response.content:                    
-                    yield response
-                if response.action_calls:
-                    for action_call in response.action_calls:
-                        action_handler = self._action_handlers[action_call.action.__class__.__name__]
-                        if inspect.isasyncgenfunction(action_handler):
-                            gen_kwargs = filter_func_args(action_handler, {"context": context, "action": action_call.action, "message": message.content, "tracer_run": tracer_run} | kwargs)
-                            async for output in action_handler(**gen_kwargs):
-                                if output is None:
-                                    break
-                                tracer_run.add_outputs(output)
-                                yield output
-                        elif inspect.isfunction(action_handler):
-                            action_output = await call_function(action_handler, context=context, action=action_call.action, message=message.content, tracer_run=tracer_run, **kwargs)
-                            # tracer_run.add_outputs({"tool_output": action_output})
-                        else:
-                            raise ValueError(f"Invalid action handler: {action_handler}")
-                        if action_output:
-                            has_action_response = True
-                            
-                            if type(action_output) == str:
-                                action_output_str = action_output
-                            elif isinstance(action_output, BaseModel):
-                                action_output_str = action_output.model_dump_json()
->>>>>>> f278754d
-                            else:
-                                message = self.process_action_output(action_call, action_output)                            
                         else:
                             return
                 else:
